--- conflicted
+++ resolved
@@ -642,11 +642,7 @@
     ucp_tag_t stag = MakeTag(my_node_->id, req.tag, req.key);
     ucp_request_param_t send_param;
 
-<<<<<<< HEAD
-    UCX_LOGE(2, "Send to ep " << ep  << " (" << req.rx_id << ", " << req.dst_dev_id <<")");
-=======
-    UCX_LOGE(3, "Send to ep " << ep  << " (" << id << ", " << dst_dev_id <<")");
->>>>>>> 1eb8d463
+    UCX_LOGE(3, "Send to ep " << ep  << " (" << req.rx_id << ", " << req.dst_dev_id <<")");
 
     if (ep == nullptr) return UCS_STATUS_PTR(UCS_ERR_NOT_CONNECTED);
 
@@ -859,14 +855,9 @@
   UCXVan(Postoffice* postoffice) : Van(postoffice), postoffice_(postoffice) {
     short_send_thresh_   = GetEnv("BYTEPS_UCX_SHORT_THRESH", 4096);
     force_request_order_ = GetEnv("BYTEPS_UCX_FORCE_REQ_ORDER", 0);
-<<<<<<< HEAD
     queue_sends_         = GetEnv("BYTEPS_UCX_QUEUE_SENDS", 1);
-    if (!getenv("UCX_USE_MT_MUTEX")) {
-      LOG(FATAL) << "UCX_USE_MT_MUTEX is not set. Please export UCX_USE_MT_MUTEX=y";
-=======
     if (!getenv("UCX_USE_MT_MUTEX") && !getenv("PSLITE_UCX_USE_MT_MUTEX")) {
       LOG(FATAL) << "PSLITE_UCX_USE_MT_MUTEX is not set. Please export PSLITE_UCX_USE_MT_MUTEX=y";
->>>>>>> 1eb8d463
     }
     if (!getenv("UCX_SOCKADDR_CM_ENABLE") && !getenv("PSLITE_UCX_SOCKADDR_CM_ENABLE")) {
       LOG(FATAL) << "PSLITE_UCX_SOCKADDR_CM_ENABLE is not set. Please export PSLITE_UCX_SOCKADDR_CM_ENABLE=y";
@@ -1049,12 +1040,8 @@
         LOG(ERROR) << "failed to send data: " << ucs_status_string(UCS_PTR_STATUS(st));
         return -1;
       }
-      UCX_LOG(2, "send data, len: " << msg.data[1].size() << ", to id " << id);
-    }
-<<<<<<< HEAD
-=======
-    UCX_LOG(3, "send data, len: " << msg.data[1].size() << ", to id " << id);
->>>>>>> 1eb8d463
+      UCX_LOG(3, "send data, len: " << msg.data[1].size() << ", to id " << id);
+    }
 
     return len + msg.meta.data_size;
   }
@@ -1075,14 +1062,10 @@
       iov[1].buffer     = msg.data[1].data();
       iov[1].length     = msg.meta.val_len;
       data_size         = msg.meta.val_len;
-<<<<<<< HEAD
       req.buf           = iov;
       req.count         = 2;
       req.dt            = ucp_dt_make_iov();
-      UCX_LOG(2, "sending meta to id(" << msg.meta.recver << ") with data: "
-=======
       UCX_LOG(3, "sending meta to id(" << msg.meta.recver << ") with data: "
->>>>>>> 1eb8d463
               << msg.meta.val_len);
     } else {
       PackMeta(msg.meta, &meta_buf, &meta_size);
@@ -1094,7 +1077,6 @@
               << src_dev_id);
     }
 
-<<<<<<< HEAD
     req.tag        = ps::Tags::UCX_TAG_META;
     req.user_data  = meta_buf;
     req.src_dev_id = src_dev_id;
@@ -1113,18 +1095,6 @@
           LOG(ERROR) << "failed to send meta data: " << ucs_status_string(UCS_PTR_STATUS(st));
           return -1;
         }
-=======
-    UCX_LOG(3, "before Send");
-    ucs_status_ptr_t st = ContextById(src_dev_id)->Send(msg, buf, count, dt, meta_buf,
-                                                        ps::Tags::UCX_TAG_META);
-    UCX_LOG(3, "after Send");
-    if (!UCS_PTR_IS_PTR(st)) {
-      // Send was completed immediately
-      delete[] meta_buf;
-      if (UCS_PTR_IS_ERR(st)) {
-        LOG(ERROR) << "failed to send meta data: " << ucs_status_string(UCS_PTR_STATUS(st));
-        return -1;
->>>>>>> 1eb8d463
       }
     }
 
