--- conflicted
+++ resolved
@@ -32,11 +32,7 @@
 PS_LIB = build/libps.a
 PS_MAIN = build/libps_main.a
 
-<<<<<<< HEAD
 all: ps guide
-=======
-all: ps
->>>>>>> bb312033
 
 clean:
 	rm -rf build
